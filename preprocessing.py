--- conflicted
+++ resolved
@@ -208,50 +208,6 @@
             categorical_variables (list): A list of column names representing the categorical variables.
             feature_names (list): A list of all non-missing data feature names in the DataFrame.
 
-<<<<<<< HEAD
-    def replace_missing_values(self):
-        self.df.replace('?', np.nan, inplace=True)
-
-    def fill_missing_values(self):
-        median_age = self.df['Age'].median()
-        self.df['Age'].fillna(median_age, inplace=True)
-        self.df['Age'] = self.df['Age'].astype(float)
-
-    def normalize(self):
-        norm_variables = [f'{var}Norm' for var in self.continuous_variables]
-        self.df[norm_variables] = self.scaler.fit_transform(self.df[self.continuous_variables])
-
-    def log_transform(self):
-        for var in self.continuous_variables:
-            self.df[f'{var}Log'] = np.log(self.df[var] + 1)  # Adding 1 to avoid logarithm of zero or negative values
-        log_transformed_variables = [f'{var}Log' for var in self.continuous_variables]
-        self.df[log_transformed_variables] = self.scaler.fit_transform(self.df[log_transformed_variables])
-
-    def handle_categorical_variables(self):
-        # Add your code here to handle categorical variables
-        pass
-
-    def save_to_csv(self, file_path):
-        self.df.to_csv(file_path, index=False)
-
-    def split_data(self, test_size, random_state):
-        train_df, test_df = train_test_split(self.df, test_size=test_size, random_state=random_state)
-        return train_df, test_df
-    
-def run():
-    preprocessor = Preprocess('./data/raw_credit_card_approvals.csv')
-    preprocessor.rename_columns(['Gender', 'Age', 'Debt', 'Married', 'BankCustomer', 'Industry', 'Ethnicity', 'YearsEmployed', 'PriorDefault', 'Employed', 'CreditScore', 'DriversLicense', 'Citizen', 'ZipCode', 'Income', 'Approved'])
-    preprocessor.calculate_missing_values()
-    preprocessor.replace_missing_values()
-    preprocessor.fill_missing_values()
-    preprocessor.normalize()
-    preprocessor.log_transform()
-    preprocessor.handle_categorical_variables()
-    preprocessor.save_to_csv('clean_data.csv')
-    train_df, test_df = preprocessor.split_data(test_size=0.2, random_state=42)
-    train_df.to_csv('train_set.csv', index=False)
-    test_df.to_csv('test_set.csv', index=False)
-=======
         Returns:
             pandas.DataFrame: The DataFrame with missing values in categorical variables handled.
         """
@@ -363,7 +319,6 @@
     df = preprocessor.handle_categorical_variables(df, categorical_variables, no_missing_data_feature_names)
     
     preprocessor.save_to_csv(df, args.output, 'preprocessed_credit_card_approvals.csv')
->>>>>>> ef020bc1
         
 if __name__ == '__main__':
     parser = argparse.ArgumentParser(description='Preprocess')
