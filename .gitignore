--- conflicted
+++ resolved
@@ -20,9 +20,5 @@
 *.flf
 #Test results file
 TestResults.xml
-<<<<<<< HEAD
-
 __pycache__/
-=======
-.DS_Store
->>>>>>> ef020bc1
+.DS_Store